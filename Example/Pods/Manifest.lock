PODS:
<<<<<<< HEAD
  - FBSnapshotTestCase (2.1.2):
    - FBSnapshotTestCase/SwiftSupport (= 2.1.2)
  - FBSnapshotTestCase/Core (2.1.2)
  - FBSnapshotTestCase/SwiftSupport (2.1.2):
    - FBSnapshotTestCase/Core
  - MRLCircleChart (0.4.0)
  - Nimble (4.1.0)
  - Nimble-Snapshots (4.1.0):
    - FBSnapshotTestCase (~> 2.0)
    - Nimble
    - Quick
  - Quick (0.9.3)
=======
  - MRLCircleChart (0.4.2)
>>>>>>> a5844f4f

DEPENDENCIES:
  - MRLCircleChart (from `../`)
  - Nimble-Snapshots

EXTERNAL SOURCES:
  MRLCircleChart:
    :path: "../"

SPEC CHECKSUMS:
<<<<<<< HEAD
  FBSnapshotTestCase: 918c55861356ee83aee7843d759f55a18ff6982b
  MRLCircleChart: 719b44a83a4a5ccc5e56c4094d8e244dd5affc7e
  Nimble: 97a0a4cae5124c117115634b2d055d8c97d0af19
  Nimble-Snapshots: 2da4d2ec829b458d6886c06812c52493fce284c9
  Quick: 13a2a2b19a5d8e3ed4fd0c36ee46597fd77ebf71
=======
  MRLCircleChart: 25ac72950d6842d2571994dfb8fe03bbf36da3f2
>>>>>>> a5844f4f

PODFILE CHECKSUM: 547127521ec83495b04be36b59ccdd8e43f0054d

COCOAPODS: 1.0.1<|MERGE_RESOLUTION|>--- conflicted
+++ resolved
@@ -1,20 +1,16 @@
 PODS:
-<<<<<<< HEAD
   - FBSnapshotTestCase (2.1.2):
     - FBSnapshotTestCase/SwiftSupport (= 2.1.2)
   - FBSnapshotTestCase/Core (2.1.2)
   - FBSnapshotTestCase/SwiftSupport (2.1.2):
     - FBSnapshotTestCase/Core
-  - MRLCircleChart (0.4.0)
   - Nimble (4.1.0)
   - Nimble-Snapshots (4.1.0):
     - FBSnapshotTestCase (~> 2.0)
     - Nimble
     - Quick
   - Quick (0.9.3)
-=======
   - MRLCircleChart (0.4.2)
->>>>>>> a5844f4f
 
 DEPENDENCIES:
   - MRLCircleChart (from `../`)
@@ -25,15 +21,11 @@
     :path: "../"
 
 SPEC CHECKSUMS:
-<<<<<<< HEAD
   FBSnapshotTestCase: 918c55861356ee83aee7843d759f55a18ff6982b
-  MRLCircleChart: 719b44a83a4a5ccc5e56c4094d8e244dd5affc7e
   Nimble: 97a0a4cae5124c117115634b2d055d8c97d0af19
   Nimble-Snapshots: 2da4d2ec829b458d6886c06812c52493fce284c9
   Quick: 13a2a2b19a5d8e3ed4fd0c36ee46597fd77ebf71
-=======
   MRLCircleChart: 25ac72950d6842d2571994dfb8fe03bbf36da3f2
->>>>>>> a5844f4f
 
 PODFILE CHECKSUM: 547127521ec83495b04be36b59ccdd8e43f0054d
 
